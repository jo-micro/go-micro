package auth

import (
	"fmt"
	"net"
	"net/http"
	"net/url"
	"strings"

	"github.com/micro/go-micro/v2/api/resolver"
	"github.com/micro/go-micro/v2/api/resolver/path"
	"github.com/micro/go-micro/v2/auth"
	"github.com/micro/go-micro/v2/logger"
)

// CombinedAuthHandler wraps a server and authenticates requests
func CombinedAuthHandler(namespace string, r resolver.Resolver, h http.Handler) http.Handler {
	if r == nil {
		r = path.NewResolver()
	}
	if len(namespace) == 0 {
		namespace = "go.micro"
	}

	return authHandler{
		handler:   h,
		resolver:  r,
		auth:      auth.DefaultAuth,
		namespace: namespace,
	}
}

type authHandler struct {
	handler   http.Handler
	auth      auth.Auth
	resolver  resolver.Resolver
	namespace string
}

func (h authHandler) ServeHTTP(w http.ResponseWriter, req *http.Request) {
	// Determine the namespace
	namespace, err := namespaceFromRequest(req)
	if err != nil {
		logger.Error(err)
		namespace = auth.DefaultNamespace
	}

	// Set the namespace in the header
	req.Header.Set(auth.NamespaceKey, namespace)

	// Extract the token from the request
	var token string
	if header := req.Header.Get("Authorization"); len(header) > 0 {
		// Extract the auth token from the request
		if strings.HasPrefix(header, auth.BearerScheme) {
			token = header[len(auth.BearerScheme):]
		}
	} else {
		// Get the token out the cookies if not provided in headers
		if c, err := req.Cookie("micro-token"); err == nil && c != nil {
			token = strings.TrimPrefix(c.Value, auth.TokenCookieName+"=")
			req.Header.Set("Authorization", auth.BearerScheme+token)
		}
	}

	// Get the account using the token, fallback to a blank account
	// since some endpoints can be unauthenticated, so the lack of an
	// account doesn't necesserially mean a forbidden request
	acc, err := h.auth.Inspect(token)
	if err != nil {
		acc = &auth.Account{Namespace: namespace}
	}

	// Check the accounts namespace matches the namespace we're operating
	// within. If not forbid the request and log the occurance.
	if acc.Namespace != namespace {
		logger.Warnf("Cross namespace request forbidden: account %v (%v) requested access to %v in the %v namespace", acc.ID, acc.Namespace, req.URL.Path, namespace)
		w.WriteHeader(http.StatusForbidden)
	}
<<<<<<< HEAD

	// Determine the name of the service being requested
	endpoint, err := h.resolver.Resolve(req)
	if err == resolver.ErrInvalidPath || err == resolver.ErrNotFound {
		// a file not served by the resolver has been requested (e.g. favicon.ico)
		endpoint = &resolver.Endpoint{Path: req.URL.Path}
	} else if err != nil {
		w.WriteHeader(http.StatusInternalServerError)
		return
	}

	// construct the resource name, e.g. home => go.micro.web.home
	resName := h.namespace
	if len(endpoint.Name) > 0 {
		resName = resName + "." + endpoint.Name
	}

	// determine the resource path. there is an inconsistency in how resolvers
	// use method, some use it as Users.ReadUser (the rpc method), and others
	// use it as the HTTP method, e.g GET. TODO: Refactor this to make it consistent.
	resEndpoint := endpoint.Path
	if len(endpoint.Path) == 0 {
		resEndpoint = endpoint.Method
	}

	// Perform the verification check to see if the account has access to
	// the resource they're requesting
	res := &auth.Resource{Type: "service", Name: resName, Endpoint: resEndpoint}
	if err := h.auth.Verify(acc, res); err == nil {
		// The account has the necessary permissions to access the resource
=======

	// Perform the verification check to see if the account has access to
	// the resource they're requesting
	err = h.auth.Verify(acc, &auth.Resource{
		Type:      "service",
		Name:      "go.micro.web",
		Endpoint:  req.URL.Path,
		Namespace: namespace,
	})

	// The account has the necessary permissions to access the resource
	if err == nil {
>>>>>>> d8cca317
		h.handler.ServeHTTP(w, req)
		return
	}

	// The account is set, but they don't have enough permissions, hence
	// we return a forbidden error.
	if len(acc.ID) > 0 {
		w.WriteHeader(http.StatusForbidden)
		return
	}

	// If there is no auth login url set, 401
	loginURL := h.auth.Options().LoginURL
	if loginURL == "" {
		w.WriteHeader(http.StatusUnauthorized)
		return
	}

	// Redirect to the login path
	params := url.Values{"redirect_to": {req.URL.Path}}
	loginWithRedirect := fmt.Sprintf("%v?%v", loginURL, params.Encode())
	http.Redirect(w, req, loginWithRedirect, http.StatusTemporaryRedirect)
}

func namespaceFromRequest(req *http.Request) (string, error) {
	// determine the host, e.g. dev.micro.mu:8080
	host := req.URL.Host
	if len(host) == 0 {
		host = req.Host
	}

	// check for an ip address
	if net.ParseIP(host) != nil {
		return auth.DefaultNamespace, nil
	}

	// split the host to remove the port
	host, _, err := net.SplitHostPort(req.Host)
	if err != nil {
		return "", err
	}

	// check for dev enviroment
	if host == "localhost" || host == "127.0.0.1" {
		return auth.DefaultNamespace, nil
	}

	// if host is not a subdomain, deturn default namespace
	comps := strings.Split(host, ".")
	if len(comps) != 3 {
		return auth.DefaultNamespace, nil
	}

	// check for the micro.mu domain
	domain := fmt.Sprintf("%v.%v", comps[1], comps[2])
	if domain == "micro.mu" {
		return auth.DefaultNamespace, nil
	}

	// return the subdomain as the host
	return comps[0], nil
}<|MERGE_RESOLUTION|>--- conflicted
+++ resolved
@@ -77,7 +77,6 @@
 		logger.Warnf("Cross namespace request forbidden: account %v (%v) requested access to %v in the %v namespace", acc.ID, acc.Namespace, req.URL.Path, namespace)
 		w.WriteHeader(http.StatusForbidden)
 	}
-<<<<<<< HEAD
 
 	// Determine the name of the service being requested
 	endpoint, err := h.resolver.Resolve(req)
@@ -105,23 +104,9 @@
 
 	// Perform the verification check to see if the account has access to
 	// the resource they're requesting
-	res := &auth.Resource{Type: "service", Name: resName, Endpoint: resEndpoint}
+	res := &auth.Resource{Type: "service", Name: resName, Endpoint: resEndpoint, Namespace: namespace}
 	if err := h.auth.Verify(acc, res); err == nil {
 		// The account has the necessary permissions to access the resource
-=======
-
-	// Perform the verification check to see if the account has access to
-	// the resource they're requesting
-	err = h.auth.Verify(acc, &auth.Resource{
-		Type:      "service",
-		Name:      "go.micro.web",
-		Endpoint:  req.URL.Path,
-		Namespace: namespace,
-	})
-
-	// The account has the necessary permissions to access the resource
-	if err == nil {
->>>>>>> d8cca317
 		h.handler.ServeHTTP(w, req)
 		return
 	}
